--- conflicted
+++ resolved
@@ -24,7 +24,6 @@
 from official.vision.ops import augment
 from official.vision.ops import preprocess_ops
 from official.core import config_definitions as cfg
-
 
 def _compute_gaussian_from_std(sigma):
     """Computes the Gaussian and its size from a given standard deviation."""
@@ -114,23 +113,8 @@
           small_instance_weight: `float`, small instance weight.
           dtype: `str`, data type. One of {`bfloat16`, `float32`, `float16`}.
         """
-
+        
         # general settings
-<<<<<<< HEAD
-
-        self._output_size = output_size
-        self._dtype = dtype
-        self._pad_output = pad_output
-        self._seed = seed
-
-        self._decoder = TfExampleDecoder()
-
-        self._mode = mode
-        if mode == None:
-            print("assuming training mode")
-            self._mode = ModeKeys.TRAIN
-
-=======
         self._output_size = params.output_size
         self._dtype = params.dtype
         self._pad_output = params.pad_output
@@ -148,7 +132,6 @@
             print("assuming training mode")
             self._is_training = True
         
->>>>>>> ad26b89f
         # Boxes:
         self._resize_eval_groundtruth = params.resize_eval_groundtruth
         if (not params.resize_eval_groundtruth) and (params.groundtruth_padded_size is None):
@@ -159,17 +142,10 @@
         self._ignore_label = params.ignore_label
 
         # Data augmentation
-<<<<<<< HEAD
-        self._aug_rand_hflip = aug_rand_hflip
-        self._aug_scale_min = aug_scale_min
-        self._aug_scale_max = aug_scale_max
-
-=======
         self._aug_rand_hflip = params.aug_rand_hflip
         self._aug_scale_min = params.aug_scale_min
         self._aug_scale_max = params.aug_scale_max
         
->>>>>>> ad26b89f
         # Auto Augment
         if params.aug_type and aug_type.type:
             if aug_type.type == 'autoaug':
@@ -182,60 +158,45 @@
                     aug_type.type))
         else:
             self._augmenter = None
-<<<<<<< HEAD
-
-        # Cropping:
-        self._min_scale = min_scale
-        self._aspect_ratio_range = aspect_ratio_range
-        self._min_overlap_params = min_overlap_params
-        self._max_retry = max_retry
-=======
         
         #Cropping:
         self._min_scale = params.min_scale
         self._aspect_ratio_range = params.aspect_ratio_range
         self._min_overlap_params = params.min_overlap_params
         self._max_retry = params.max_retry
->>>>>>> ad26b89f
-
+
+
+        
         # color augmentation
-<<<<<<< HEAD
-        self._color_aug_ssd = color_aug_ssd
-        self._brightness = brightness
-        self._saturation = saturation
-        self._contrast = contrast
-
-        self._sigma = sigma
-=======
         self._color_aug_ssd = params.color_aug_ssd
         self._brightness = params.brightness
         self._saturation = params.saturation
         self._contrast = params.contrast
         
         self._sigma = params.sigma
->>>>>>> ad26b89f
         self._gaussian, self._gaussian_size = _compute_gaussian_from_std(
             self._sigma)
         self._gaussian = tf.reshape(self._gaussian, shape=[-1])
         self._small_instance_area_threshold = params.small_instance_area_threshold
         self._small_instance_weight = params.small_instance_weight
 
+
     def _resize_and_crop_mask(self, mask, image_info, crop_dims, is_training):
         """Resizes and crops mask using `image_info` dict."""
-
+        
         image_scale = image_info[2, :]
-        offset = image_info[3, :]
+        offset = image_info[3, : ]
         im_height = int(image_info[0][0])
         im_width = int(image_info[0][1])
         print(mask.shape)
         print(im_height, im_width)
-
+        
         mask = tf.reshape(mask, shape=[1, im_height, im_width, 1])
         print(mask.shape)
         mask += 1
 
         if is_training or self._resize_eval_groundtruth:
-            print("using image offset:", offset)
+            print("using image offset:",offset)
             mask = preprocess_ops.resize_and_crop_masks(
                 mask,
                 image_scale,
@@ -258,11 +219,11 @@
 
     def _parse_data(self, data, is_training):
         image = data['image']
-
+        
         # Auto-augment (if configured)
         if self._augmenter is not None and is_training:
             image = self._augmenter.distort(image)
-
+        
         # Normalize and prepare image and masks
         image = preprocess_ops.normalize_image(image)
         category_mask = tf.cast(
@@ -271,27 +232,29 @@
         instance_mask = tf.cast(
             data['groundtruth_panoptic_instance_mask'][:, :, 0],
             dtype=tf.float32)
-
+        
         # applies by pixel augmentation (saturation, brightness, contrast)
         if self._color_aug_ssd:
             image = preprocess_ops.color_jitter(
-                image=image,
-                brightness=self._brightness,
-                contrast=self._contrast,
-                saturation=self._saturation,
-                seed=self._seed,
+                image = image,
+                brightness = self._brightness,
+                contrast = self._contrast,
+                saturation = self._saturation,
+                seed = self._seed,
             )
         # Flips image randomly during training.
         if self._aug_rand_hflip and is_training:
             print("doing random flip")
             masks = tf.stack([category_mask, instance_mask], axis=0)
             image, _, masks = preprocess_ops.random_horizontal_flip(
-                image=image,
+                image=image, 
                 masks=masks,
-                seed=self._seed)
+                seed = self._seed)
 
             category_mask = masks[0]
             instance_mask = masks[1]
+            
+            
 
         # Resize and crops image.
         print(category_mask.shape)
@@ -299,43 +262,38 @@
         print(self._output_size)
         masks = tf.stack([category_mask, instance_mask], axis=0)
         masks = tf.expand_dims(masks, -1)
-        print("stacked masks:", masks.shape)
-
+        print("stacked masks:",masks.shape)
+        
         # Resizes and crops image.
         cropped_image, masks = preprocess_ops.random_crop_image_masks(
-            img=image,
-            masks=masks,
-            min_scale=self._min_scale,
-            aspect_ratio_range=self._aspect_ratio_range,
-            min_overlap_params=self._min_overlap_params,
-            max_retry=self._max_retry,
-            seed=self._seed,
+            img = image,
+            masks = masks,
+            min_scale = self._min_scale,
+            aspect_ratio_range = self._aspect_ratio_range,
+            min_overlap_params = self._min_overlap_params,
+            max_retry = self._max_retry,
+            seed = self._seed,
         )
-
+                                                                      
+                                                                      
         category_mask = tf.squeeze(masks[0])
         instance_mask = tf.squeeze(masks[1])
-
-        print("categorical shape:", category_mask.shape)
-        print("instance shape:", instance_mask.shape)
-        print("image shape:", cropped_image.shape)
-
+        
+        print("categorical shape:",category_mask.shape)
+        print("instance shape:",instance_mask.shape)
+        print("image shape:",cropped_image.shape)
+        
         crop_im_size = tf.cast(tf.shape(cropped_image)[0:2], tf.int32)
 
-        print("using padding:", self._output_size)
+        print("using padding:", self._output_size)    
         # resize and pad image from random crop
         image, image_info = preprocess_ops.resize_and_crop_image(
             cropped_image,
             self._output_size if self._pad_output else crop_im_size,
             self._output_size if self._pad_output else crop_im_size,
-<<<<<<< HEAD
-            aug_scale_min=self._aug_scale_min if self._pad_output or not self._mode == ModeKeys.TRAIN else 1.0,
-            aug_scale_max=self._aug_scale_max if self._pad_output or not self._mode == ModeKeys.TRAIN else 1.0)
-
-=======
             aug_scale_min=self._aug_scale_min if self._pad_output or not self._is_training else 1.0,
             aug_scale_max=self._aug_scale_max  if self._pad_output or not self._is_training else 1.0)
         
->>>>>>> ad26b89f
         print("image info:", image_info)
         # resize masks according to image
         category_mask = self._resize_and_crop_mask(
@@ -349,9 +307,9 @@
             self._output_size if self._pad_output else crop_im_size,
             is_training=is_training)
         (instance_centers_heatmap,
-         instance_centers_offset,
-         semantic_weights) = self._encode_centers_and_offets(
-            instance_mask=instance_mask[:, :, 0])
+            instance_centers_offset,
+            semantic_weights) = self._encode_centers_and_offets(
+                instance_mask=instance_mask[:, :, 0])
 
         # Cast image and labels as self._dtype
         image = tf.cast(image, dtype=self._dtype)
@@ -489,15 +447,9 @@
         """
 
         with tf.name_scope('parser'):
-<<<<<<< HEAD
-            data = self._decoder.decode(value)
-
-            if self._mode == ModeKeys.TRAIN:
-=======
             data = self._decoder(value)
             
             if self._is_training:
->>>>>>> ad26b89f
                 return self._parse_train_data(data)
             else:
                 return self._parse_eval_data(data)