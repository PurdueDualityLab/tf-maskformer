--- conflicted
+++ resolved
@@ -25,36 +25,5 @@
     print(reader)
     return reader()
 
-<<<<<<< HEAD
-params = params_dict.override_params_dict(
-    params, FLAGS.config_file, is_strict=True)
-params = params_dict.override_params_dict(
-    params, FLAGS.params_override, is_strict=True)
-
-training_file_pattern = params.train.train_file_pattern
-eval_file_pattern = params.eval.eval_file_pattern
-if not training_file_pattern and not eval_file_pattern:
-    raise ValueError('Must provide at least one of training_file_pattern and '
-                     'eval_file_pattern.')
-
-if training_file_pattern:
-    # Use global batch size for single host.
-    train_input_fn = input_reader.InputFn(
-        file_pattern=training_file_pattern,
-        params=params,
-        mode=ModeKeys.TRAIN,
-        batch_size=params.train.batch_size)
-
-if eval_file_pattern:
-    eval_input_fn = input_reader.InputFn(
-        file_pattern=eval_file_pattern,
-        params=params,
-        mode=ModeKeys.PREDICT_WITH_GT,
-        batch_size=params.eval.batch_size,
-        num_examples=params.eval.eval_samples)
-
-train_ds = train_input_fn()
-=======
 cfg_test = factory.get_exp_config("detr_coco_tfrecord")
-print(build_inputs(factory.get_exp_config("detr_coco_tfrecord").task.train_data))
->>>>>>> ad26b89f
+print(build_inputs(factory.get_exp_config("detr_coco_tfrecord").task.train_data))